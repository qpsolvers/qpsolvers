#!/usr/bin/env python
# -*- coding: utf-8 -*-
#
# Copyright (C) 2016-2022 Stéphane Caron and the qpsolvers contributors.
#
# This file is part of qpsolvers.
#
# qpsolvers is free software: you can redistribute it and/or modify it under
# the terms of the GNU Lesser General Public License as published by the Free
# Software Foundation, either version 3 of the License, or (at your option) any
# later version.
#
# qpsolvers is distributed in the hope that it will be useful, but WITHOUT ANY
# WARRANTY; without even the implied warranty of MERCHANTABILITY or FITNESS FOR
# A PARTICULAR PURPOSE.  See the GNU Lesser General Public License for more
# details.
#
# You should have received a copy of the GNU Lesser General Public License
# along with qpsolvers. If not, see <http://www.gnu.org/licenses/>.

"""Quadratic programming solvers in Python with a unified API."""

from .exceptions import (
    NoSolverSelected,
    ParamError,
    ProblemError,
    QPError,
    SolverError,
    SolverNotFound,
)
from .problem import Problem
from .solution import Solution
from .solve_ls import solve_ls
from .solve_qp import solve_problem, solve_qp
<<<<<<< HEAD
=======
from .solve_unconstrained import solve_unconstrained
>>>>>>> 58541732
from .solvers import (
    available_solvers,
    cvxopt_solve_qp,
    dense_solvers,
    ecos_solve_qp,
    gurobi_solve_qp,
    highs_solve_qp,
    mosek_solve_qp,
    nppro_solve_qp,
    osqp_solve_qp,
    proxqp_solve_qp,
    qpoases_solve_qp,
    qpswift_solve_qp,
    quadprog_solve_qp,
    scs_solve_qp,
    sparse_solvers,
)
from .utils import print_matrix_vector

<<<<<<< HEAD
__version__ = "3.0.0rc0"
=======
__version__ = "3.0.0"
>>>>>>> 58541732

__all__ = [
    "NoSolverSelected",
    "ParamError",
    "Problem",
    "ProblemError",
    "QPError",
    "Solution",
    "SolverError",
    "SolverNotFound",
    "__version__",
    "available_solvers",
    "cvxopt_solve_qp",
    "dense_solvers",
    "ecos_solve_qp",
    "gurobi_solve_qp",
    "highs_solve_qp",
    "mosek_solve_qp",
    "nppro_solve_qp",
    "osqp_solve_qp",
    "print_matrix_vector",
    "proxqp_solve_qp",
    "qpoases_solve_qp",
    "qpswift_solve_qp",
    "quadprog_solve_qp",
    "scs_solve_qp",
    "solve_ls",
    "solve_problem",
    "solve_qp",
<<<<<<< HEAD
=======
    "solve_unconstrained",
>>>>>>> 58541732
    "sparse_solvers",
]<|MERGE_RESOLUTION|>--- conflicted
+++ resolved
@@ -32,10 +32,7 @@
 from .solution import Solution
 from .solve_ls import solve_ls
 from .solve_qp import solve_problem, solve_qp
-<<<<<<< HEAD
-=======
 from .solve_unconstrained import solve_unconstrained
->>>>>>> 58541732
 from .solvers import (
     available_solvers,
     cvxopt_solve_qp,
@@ -44,7 +41,6 @@
     gurobi_solve_qp,
     highs_solve_qp,
     mosek_solve_qp,
-    nppro_solve_qp,
     osqp_solve_qp,
     proxqp_solve_qp,
     qpoases_solve_qp,
@@ -55,11 +51,7 @@
 )
 from .utils import print_matrix_vector
 
-<<<<<<< HEAD
-__version__ = "3.0.0rc0"
-=======
 __version__ = "3.0.0"
->>>>>>> 58541732
 
 __all__ = [
     "NoSolverSelected",
@@ -78,7 +70,6 @@
     "gurobi_solve_qp",
     "highs_solve_qp",
     "mosek_solve_qp",
-    "nppro_solve_qp",
     "osqp_solve_qp",
     "print_matrix_vector",
     "proxqp_solve_qp",
@@ -89,9 +80,6 @@
     "solve_ls",
     "solve_problem",
     "solve_qp",
-<<<<<<< HEAD
-=======
     "solve_unconstrained",
->>>>>>> 58541732
     "sparse_solvers",
 ]